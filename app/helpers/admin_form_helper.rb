--- conflicted
+++ resolved
@@ -227,11 +227,7 @@
       HTML
       items = @resource[:class].find(params[:id]).send(field)
       unless items.empty?
-<<<<<<< HEAD
-        html << build_list(model_to_relate, model_to_relate.typus_fields_for(:relationship), items, model_to_relate_as_resource)
-=======
-        html << build_typus_table(model_to_relate, model_to_relate.typus_fields_for(:relationship), items, { :back_to => @back_to, :resource => @resource[:self], :resource_id => @item.id } )
->>>>>>> e377396d
+        html << build_list(model_to_relate, model_to_relate.typus_fields_for(:relationship), items, model_to_relate_as_resource,  { :back_to => @back_to, :resource => @resource[:self], :resource_id => @item.id } )
       else
         html << <<-HTML
 <div id="flash" class="notice"><p>#{t("There are no {{records}}.", :records => t(field.titleize.downcase))}</p></div>
