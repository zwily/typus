Typus
=====

As Django Admin, Typus is designed for a single activity:

> Trusted users editing structured content.

Once installed and configured you can login at http://application.tld/admin/

Note: Typus doesn't try to be all the things to all the people.

## Installing

You can view the available tasks running

    rake typus

### Step 1: Install extra plugins.

    rake typus:dependencies

<<<<<<< HEAD
This task will install for you:

- Gem `paginator`
- `paperclip` File upload
- `acts_as_list`
- `acts_as_tree`
=======
This task will install for you, `attachment_fu`, `acts_as_list`, `acts_as_tree` 
and `paginator` gem under under `vendor/gems` folder.
>>>>>>> 52c0cf48

### Step 2: Copy stylesheets to your public/ folder.

    rake typus:assets

### Step 3: Create an initial configuration file at `config/typus.yml`.

    rake typus:configure

### Step 4: Create the needed tables on the db by running.

    script/generate typus_migration
    rake db:migrate
    rake typus:seed email='youremail@yourdomain.com' RAILS_ENV=production

### Step 5: Start your application.

Start your application and go to http://application.tld/admin/

## Plugin Configuration Options

You can overwriting the following settings:

    Typus::Configuration.options[:app_name] = "Your app name"
    Typus::Configuration.options[:app_description] = "App Details"
    Typus::Configuration.options[:per_page] = "20"
    Typus::Configuration.options[:form_rows] = "20"
    Typus::Configuration.options[:form_columns] = "20"
    Typus::Configuration.options[:color] = "20"
    Typus::Configuration.options[:app_logo] = "url/to/application/logo"
    Typus::Configuration.options[:app_logo_height] = "400px"
    Typus::Configuration.options[:app_logo_width] = "400px"

Place this settings in a initializer at <code>config/initializers/typus.rb</code>.

## Configuration file options

If the configuration file is broken you'll see a +typus.yml+ text on the admin interface.

### Typus Fields

    fields:
      list: name, created_at, category_id, status
      form: name, body, created_at, status
      relationship: name, category_id

NOTE: Upload files only works if you follow Paperclip naming conventions.

### External Forms

    relationships:
      has_and_belongs_to_many: users
      has_many: projects

### Filters

    filters: status, author_id, created_at

### Order

Adding minus (-) sign before the attribute will make the order DESC.

    order_by: -attribute1, attribute2

### Searches

    search: attribute1, attribute2

### Want more actions?

    actions:
      list: notify_all
      form: notify

These actions will only be available on the context +list+ and +form+ of Typus.

You'll have to create controllers that inherit from TypusController

    class Typus::NewslettersController < TypusController
    
      ##
      # Action to deliver emails ...
      def deliver
        ...
        redirect_to :back
      end
    
    end

For feedback you can use the flash method.

- `flash[:notice]` just some feedback.
- `flash[:error]` when there's something wront.
- `flash[:success]` when the action successfully finished.

### Applications, modules and submodules

To group modules into an application use `application`.

    application: CMS

Each module has submodules grouped using `module`.

    module: Article

Example: (E-Commerce Application)

    Product:
      application: ECommerce
    Client:
      application: ECommerce
    Category:
      module: Product
    Option Type:
      module: Product

Example: (Blog)

    Post:
      application: Blog
    Category:
      application: Blog
    Tag:
      module: Post

## Custom Views

You can add your custom views to match your application requirements. Views 
you can customize.

- `index.html.erb`
- `edit.html.erb`

Example:

You need a custom view on the Articles listing. Under `app/view/typus/articles`
add the file `index.html.erb` and Typus default listing will be overrided.

## Customize Interface

You can customize the interface by placing on `views/typus` the following files.

### Dashboard

- `_dashboard_sidebar.html.erb`
- `_dashboard_top.html.erb`
- `_dashboard_bottom.html.erb`

### Models

- `MODEL/_index_top.html.erb`
- `MODEL/_index_bottom.html.erb`
- `MODEL/_new_top.html.erb`
- `MODEL/_new_bottom.html.erb`
- `MODEL/_new_bottom.html.erb`
- `MODEL/_new_sidebar.html.erb`
- `MODEL/_edit_top.html.erb`
- `MODEL/_edit_bottom.html.erb`
- `MODEL/_edit_bottom.html.erb`
- `MODEL/_edit_sidebar.html.erb`

## Acknowledgments

- Isaac Feliu - http://railslab.net/
- Jaime Iniesta - http://railes.net/
- supercoco9, sd and hydrus (sort_by)
- Laia Gargallo - http://azotacalles.net/
- Xavier Noria (fxn) - http://www.hashref.com/

## Author, contact & bugs

You can contact me at <fesplugas@intraducibles.net>

BROWSE SOURCE on GitHub: http://github.com/fesplugas/typus

Copyright (c) 2007-2008 Francesc Esplugas Marti, released under the MIT license<|MERGE_RESOLUTION|>--- conflicted
+++ resolved
@@ -7,7 +7,7 @@
 
 Once installed and configured you can login at http://application.tld/admin/
 
-Note: Typus doesn't try to be all the things to all the people.
+Note: Typus doesn't try to be all the thing to all the people.
 
 ## Installing
 
@@ -15,27 +15,18 @@
 
     rake typus
 
-### Step 1: Install extra plugins.
+### Step 1: Install extra plugins
 
     rake typus:dependencies
 
-<<<<<<< HEAD
-This task will install for you:
-
-- Gem `paginator`
-- `paperclip` File upload
-- `acts_as_list`
-- `acts_as_tree`
-=======
 This task will install for you, `attachment_fu`, `acts_as_list`, `acts_as_tree` 
 and `paginator` gem under under `vendor/gems` folder.
->>>>>>> 52c0cf48
 
 ### Step 2: Copy stylesheets to your public/ folder.
 
     rake typus:assets
 
-### Step 3: Create an initial configuration file at `config/typus.yml`.
+### Step 3: Create an initial configuration file at `config/typus.yml`
 
     rake typus:configure
 
@@ -43,9 +34,9 @@
 
     script/generate typus_migration
     rake db:migrate
-    rake typus:seed email='youremail@yourdomain.com' RAILS_ENV=production
+    rake typus:create_user email='youremail@yourdomain.com' RAILS_ENV=production
 
-### Step 5: Start your application.
+### Step 5: Start your application
 
 Start your application and go to http://application.tld/admin/
 
@@ -76,7 +67,9 @@
       form: name, body, created_at, status
       relationship: name, category_id
 
-NOTE: Upload files only works if you follow Paperclip naming conventions.
+If you want to be able to upload data to your application add `uploaded_data` to form.
+
+(Upload will only work with `attachment_fu`)
 
 ### External Forms
 
@@ -106,67 +99,15 @@
 
 These actions will only be available on the context +list+ and +form+ of Typus.
 
-You'll have to create controllers that inherit from TypusController
+Run the following task to create the `TypusExtras` controller.
 
-    class Typus::NewslettersController < TypusController
-    
-      ##
-      # Action to deliver emails ...
-      def deliver
-        ...
-        redirect_to :back
-      end
-    
-    end
+    rake typus:extra_actions
 
-For feedback you can use the flash method.
+### Module
 
-- `flash[:notice]` just some feedback.
-- `flash[:error]` when there's something wront.
-- `flash[:success]` when the action successfully finished.
+To group models on the main screen use `module`.
 
-### Applications, modules and submodules
-
-To group modules into an application use `application`.
-
-    application: CMS
-
-Each module has submodules grouped using `module`.
-
-    module: Article
-
-Example: (E-Commerce Application)
-
-    Product:
-      application: ECommerce
-    Client:
-      application: ECommerce
-    Category:
-      module: Product
-    Option Type:
-      module: Product
-
-Example: (Blog)
-
-    Post:
-      application: Blog
-    Category:
-      application: Blog
-    Tag:
-      module: Post
-
-## Custom Views
-
-You can add your custom views to match your application requirements. Views 
-you can customize.
-
-- `index.html.erb`
-- `edit.html.erb`
-
-Example:
-
-You need a custom view on the Articles listing. Under `app/view/typus/articles`
-add the file `index.html.erb` and Typus default listing will be overrided.
+    module: Site
 
 ## Customize Interface
 
@@ -193,16 +134,16 @@
 
 ## Acknowledgments
 
-- Isaac Feliu - http://railslab.net/
-- Jaime Iniesta - http://railes.net/
+- Isaac Feliu - http://railslab.net
+- Jaime Iniesta - http://railes.net
 - supercoco9, sd and hydrus (sort_by)
-- Laia Gargallo - http://azotacalles.net/
-- Xavier Noria (fxn) - http://www.hashref.com/
 
 ## Author, contact & bugs
 
 You can contact me at <fesplugas@intraducibles.net>
 
-BROWSE SOURCE on GitHub: http://github.com/fesplugas/typus
+REPORT BUGS on Trac: http://dev.intraducibles.net/trac/typus
+
+BROWSE SOURCE on SVN: http://dev.intraducibles.net/svn/rails/plugins/typus
 
 Copyright (c) 2007-2008 Francesc Esplugas Marti, released under the MIT license