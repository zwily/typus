
TODO
====

[ ] Translations with the Translation plugin.
[ ] Add `preview` to images (javascript)
[ ] If RedCloth of BlueCloth is defined add message in `text` fields.
[ ] Update CSS with something like a framework.
[ ] Add `default_filter :active => true`.
[ ] Javascript for textareas. With Markdown and dropdown with a preview.
[ ] Javascript for images to pop up.
[ ] Link "View Site" opens the window with a javascript popup.
[ ] Release plugin as a gem.
[ ] Update tests to make it work outside of Rails.
[ ] Script to allow the plugin to work outside a Rails application.
[ ] Tests for Datamapper.
[ ] Update CSS for Internet Explorer.
[ ] Display view as block ...


DONE
====

<<<<<<< HEAD
[X] If no attributes are not defined on a model, typus uses database. (20080428)
=======
>>>>>>> 52c0cf48
[X] Salted password.
[X] Update feedback error on empty fields. (20080322)
[X] Update flash. (20080322)
[X] Typus should not boot if cannot find `config/typus.yml`. (20080320)
[X] Admin user should never be able to change itself to user. (20080310)
[X] A user can never add himself admin privileges. (20080310)
[X] Only Admins can add other users ... (20080310)
[X] `will_paginate` plugin is no longer required. (20080318)
[X] Add on README instructions on how to add messages to login and dashboard.
[X] Add on README instructions on how to add messages to views (index_top, edit_top, new_top)
[X] Add custom lists for externals.
[X] Sort by Collection is not working. (sort_by=category&sort_order=asc)
[X] Sidebar filters should read current filters.
[X] Dashboard listings should show groups.
[X] "More Actions" should be only be shown when they exist.
[X] Write tests.
[X] Don't show sidebar filters if doesn't exist. (Categories ...)
[X] Refactor TypusController.
[X] Update searches ... a "nice" way of set default order.
[X] Merge params on table headers.
[X] Add more and more tests ...
[X] eval "languages".upcase
[X] Related? This relationship should be changed.
[X] Add Actions params ( :params => params.merge(...) )
[X] Fix problems with the selectors of %w( item1 item2 item3 item4 )
[X] Items can add external items.
[X] Add -Multipart- to forms.
[X] Actions/Tasks ... now Typus can handle external controllers ...
[X] After installing Typus generate TypusExtrasController (inherits from TypusController)
[X] External actions (typus_extras_controller.rb)
[X] Toggle status ...
[X] Check if `will_paginate` exists, otherwise, install it.
[X] Don't show `will_paginate` message.
[X] When generation `typus.yml` file, add also the form fields.<|MERGE_RESOLUTION|>--- conflicted
+++ resolved
@@ -1,4 +1,3 @@
-
 TODO
 ====
 
@@ -10,21 +9,15 @@
 [ ] Javascript for textareas. With Markdown and dropdown with a preview.
 [ ] Javascript for images to pop up.
 [ ] Link "View Site" opens the window with a javascript popup.
+[ ] If no attributes are not defined on a model, typus uses database.
 [ ] Release plugin as a gem.
 [ ] Update tests to make it work outside of Rails.
 [ ] Script to allow the plugin to work outside a Rails application.
 [ ] Tests for Datamapper.
-[ ] Update CSS for Internet Explorer.
-[ ] Display view as block ...
-
 
 DONE
 ====
 
-<<<<<<< HEAD
-[X] If no attributes are not defined on a model, typus uses database. (20080428)
-=======
->>>>>>> 52c0cf48
 [X] Salted password.
 [X] Update feedback error on empty fields. (20080322)
 [X] Update flash. (20080322)
