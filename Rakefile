--- conflicted
+++ resolved
@@ -31,31 +31,6 @@
   system "gem push typus-#{version}"
 end
 
-<<<<<<< HEAD
-namespace :site do
-
-  desc 'Regenerate the documentation'
-  task :build do
-    command = `which asciidoc`.strip
-    unless command.empty?
-      puts "Building site using `asciidoc`."
-      system "cd doc && #{command.strip} -a icons -a toc -o site/index.html 000-index.txt"
-    else
-      puts "AsciiDoc is not installed."
-    end
-  end
-
-  desc 'Update the website'
-  task :deploy => :build do
-    Dir.chdir("doc/site") do
-      sh %(scp -r ./ fesplugas@labs.intraducibles.com:~/public_html/labs.intraducibles.com/current/public/projects/typus/documentation)
-    end
-  end
-
-end
-
-=======
->>>>>>> 7099788f
 desc 'Generate specdoc-style documentation from tests'
 task :specs do
 
