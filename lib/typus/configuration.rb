module Typus

  module Configuration

    module Reloader

      ##
      # Reload configuration files and roles when application is 
      # running on development.
      #
      def reload_config_et_roles
        return unless Rails.env.development?
        logger.info "[typus] Configuration files have been reloaded."
        Typus::Configuration.roles!
        Typus::Configuration.config!
      end

    end

    ##
    # Default application options that can be overwritten from
    # an initializer.
    #
    # Example:
    #
    #   Typus::Configuration.options[:app_name] = "Your App Name"
    #
    @@options = { :app_name => 'Typus', 
                  :per_page => 15, 
                  :form_rows => 10, 
                  :sidebar_selector => 10, 
                  :minute_step => 5, 
                  :toggle => true, 
                  :edit_after_create => true, 
                  :root => 'admin', 
                  :recover_password => true, 
                  :email => 'admin@example.com', 
                  :ssl => false, 
                  :prefix => 'admin', 
                  :icon_on_boolean => true, 
                  :nil => 'nil', 
                  :user_class_name => 'TypusUser', 
                  :user_fk => 'typus_user_id', 
                  :thumbnail => :thumb, 
                  :thumbnail_zoom => :normal, 
<<<<<<< HEAD
                  :config_folder => 'config/typus' }
=======
                  :config_folder => 'config/typus', 
                  :ignore_missing_translations => true }
>>>>>>> 4d0bdfaf

    mattr_accessor :options

    ##
    # Read Typus Configuration file
    #
    #   Typus::Configuration.config! overwrites @@config
    #
    def self.config!

<<<<<<< HEAD
      files = Dir["#{Rails.root}/#{options[:config_folder]}/*.yml"].delete_if { |x| x.include?('_roles.yml') }
=======
      files = Dir["#{Rails.root}/#{options[:config_folder]}/*.yml"].sort
      files = files.delete_if { |x| x.include?('_roles.yml') }
>>>>>>> 4d0bdfaf

      @@config = {}
      files.each do |file|
        data = YAML.load_file(file)
        @@config = @@config.merge(data) if data
      end

      return @@config

    end

    mattr_accessor :config

    ##
    # Read Typus Roles
    #
    #   Typus::Configuration.roles! overwrites @@roles
    #
    def self.roles!

<<<<<<< HEAD
      files = Dir["#{Rails.root}/#{options[:config_folder]}/*_roles.yml"]
=======
      files = Dir["#{Rails.root}/#{options[:config_folder]}/*_roles.yml"].sort
>>>>>>> 4d0bdfaf

      @@roles = { options[:root] => {} }

      files.each do |file|
        data = YAML.load_file(file)
        next unless data
        data.each do |key, value|
          next unless value
          begin
            @@roles[key] = @@roles[key].merge(value)
          rescue
            @@roles[key] = value
          end
        end
      end
      return @@roles.compact

    end

    mattr_accessor :roles

  end

end<|MERGE_RESOLUTION|>--- conflicted
+++ resolved
@@ -43,12 +43,8 @@
                   :user_fk => 'typus_user_id', 
                   :thumbnail => :thumb, 
                   :thumbnail_zoom => :normal, 
-<<<<<<< HEAD
-                  :config_folder => 'config/typus' }
-=======
                   :config_folder => 'config/typus', 
                   :ignore_missing_translations => true }
->>>>>>> 4d0bdfaf
 
     mattr_accessor :options
 
@@ -59,12 +55,8 @@
     #
     def self.config!
 
-<<<<<<< HEAD
-      files = Dir["#{Rails.root}/#{options[:config_folder]}/*.yml"].delete_if { |x| x.include?('_roles.yml') }
-=======
       files = Dir["#{Rails.root}/#{options[:config_folder]}/*.yml"].sort
       files = files.delete_if { |x| x.include?('_roles.yml') }
->>>>>>> 4d0bdfaf
 
       @@config = {}
       files.each do |file|
@@ -85,11 +77,8 @@
     #
     def self.roles!
 
-<<<<<<< HEAD
-      files = Dir["#{Rails.root}/#{options[:config_folder]}/*_roles.yml"]
-=======
+
       files = Dir["#{Rails.root}/#{options[:config_folder]}/*_roles.yml"].sort
->>>>>>> 4d0bdfaf
 
       @@roles = { options[:root] => {} }
 
