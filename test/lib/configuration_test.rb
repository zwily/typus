--- conflicted
+++ resolved
@@ -21,12 +21,9 @@
       assert_equal 'typus_user_id', Typus::Configuration.options[:user_fk]
       assert_equal :thumb, Typus::Configuration.options[:thumbnail]
       assert_equal :normal, Typus::Configuration.options[:thumbnail_zoom]
-<<<<<<< HEAD
-      assert_equal 'config/typus', Typus::Configuration.options[:config_folder]
-=======
       assert_equal 'vendor/plugins/typus/test/config/working', Typus::Configuration.options[:config_folder]
       assert_equal true, Typus::Configuration.options[:ignore_missing_translations]
->>>>>>> 4d0bdfaf
+
     else
       assert Typus::Configuration.respond_to?(:options)
     end
@@ -54,8 +51,7 @@
     assert_equal Typus::Configuration.config!, {}
   end
 
-<<<<<<< HEAD
-=======
+
   def test_should_load_configuration_files_from_config_ordered
     Typus::Configuration.options[:config_folder] = 'vendor/plugins/typus/test/config/ordered'
     files = Dir["#{Rails.root}/#{Typus::Configuration.options[:config_folder]}/*_roles.yml"]
@@ -74,5 +70,4 @@
     assert_equal expected, Typus::Configuration.roles!
   end
 
->>>>>>> 4d0bdfaf
 end